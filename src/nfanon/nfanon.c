/*
 *  Copyright (c) 2009-2023, Peter Haag
 *  Copyright (c) 2004-2008, SWITCH - Teleinformatikdienste fuer Lehre und Forschung
 *  All rights reserved.
 *
 *  Redistribution and use in source and binary forms, with or without
 *  modification, are permitted provided that the following conditions are met:
 *
 *   * Redistributions of source code must retain the above copyright notice,
 *     this list of conditions and the following disclaimer.
 *   * Redistributions in binary form must reproduce the above copyright notice,
 *     this list of conditions and the following disclaimer in the documentation
 *     and/or other materials provided with the distribution.
 *   * Neither the name of the author nor the names of its contributors may be
 *     used to endorse or promote products derived from this software without
 *     specific prior written permission.
 *
 *  THIS SOFTWARE IS PROVIDED BY THE COPYRIGHT HOLDERS AND CONTRIBUTORS "AS IS"
 *  AND ANY EXPRESS OR IMPLIED WARRANTIES, INCLUDING, BUT NOT LIMITED TO, THE
 *  IMPLIED WARRANTIES OF MERCHANTABILITY AND FITNESS FOR A PARTICULAR PURPOSE
 *  ARE DISCLAIMED. IN NO EVENT SHALL THE COPYRIGHT OWNER OR CONTRIBUTORS BE
 *  LIABLE FOR ANY DIRECT, INDIRECT, INCIDENTAL, SPECIAL, EXEMPLARY, OR
 *  CONSEQUENTIAL DAMAGES (INCLUDING, BUT NOT LIMITED TO, PROCUREMENT OF
 *  SUBSTITUTE GOODS OR SERVICES; LOSS OF USE, DATA, OR PROFITS; OR BUSINESS
 *  INTERRUPTION) HOWEVER CAUSED AND ON ANY THEORY OF LIABILITY, WHETHER IN
 *  CONTRACT, STRICT LIABILITY, OR TORT (INCLUDING NEGLIGENCE OR OTHERWISE)
 *  ARISING IN ANY WAY OUT OF THE USE OF THIS SOFTWARE, EVEN IF ADVISED OF THE
 *  POSSIBILITY OF SUCH DAMAGE.
 *
 */

#include <arpa/inet.h>
#include <ctype.h>
#include <errno.h>
#include <fcntl.h>
#include <netinet/in.h>
#include <pthread.h>
#include <stdarg.h>
#include <stdint.h>
#include <stdio.h>
#include <stdlib.h>
#include <string.h>
#include <sys/param.h>
#include <sys/socket.h>
#include <sys/stat.h>
#include <sys/types.h>
#include <time.h>
#include <unistd.h>

#include "barrier.h"
#include "config.h"
#include "flist.h"
#include "nbar.h"
#include "nfdump.h"
#include "nffile.h"
#include "nfxV3.h"
#include "panonymizer.h"
#include "util.h"

#define MAXANONWORKERS 8

typedef struct worker_param_s {
    int self;
    int numWorkers;
    dataBlock_t **dataBlock;

    // sync barrier
    pthread_control_barrier_t *barrier;
} worker_param_t;

/* Function Prototypes */
static void usage(char *name);

static inline void AnonRecord(recordHeaderV3_t *v3Record);

static void process_data(char *wfile, int verbose, worker_param_t **workerList, int numWorkers, pthread_control_barrier_t *barrier);

/* Functions */

#include "nffile_inline.c"

static void usage(char *name) {
    printf(
        "usage %s [options] \n"
        "-h\t\tthis text you see right here.\n"
        "-K <key>\tAnonymize IP addresses using CryptoPAn with key <key>.\n"
        "-q\t\tDo not print progress spinnen and filenames.\n"
        "-r <path>\tread input from single file or all files in directory.\n"
        "-t <num>\tnumber of worker threads. Max depends on cores online\n"
        "-w <file>\tName of output file. Defaults to input file.\n",
        name);
} /* usage */

static inline void AnonRecord(recordHeaderV3_t *v3Record) {
    elementHeader_t *elementHeader;
    uint32_t size = sizeof(recordHeaderV3_t);

    void *p = (void *)v3Record;
    void *eor = p + v3Record->size;

    if (v3Record->size < size) {
        LogError("v3Record - unexpected size: '%u'", v3Record->size);
        return;
    }

    SetFlag(v3Record->flags, V3_FLAG_ANON);
    dbg_printf("Record announces %u extensions with total size %u\n", v3Record->numElements, v3Record->size);
    // first record header
    elementHeader = (elementHeader_t *)(p + sizeof(recordHeaderV3_t));
    for (int i = 0; i < v3Record->numElements; i++) {
        uint64_t anon_ip[2];
        dbg_printf("[%i] next extension: %u: %s\n", i, elementHeader->type,
                   elementHeader->type < MAXEXTENSIONS ? extensionTable[elementHeader->type].name : "<unknown>");
        switch (elementHeader->type) {
            case EXnull:
                break;
            case EXgenericFlowID:
                break;
            case EXipv4FlowID: {
                EXipv4Flow_t *ipv4Flow = (EXipv4Flow_t *)((void *)elementHeader + sizeof(elementHeader_t));
                ipv4Flow->srcAddr = anonymize(ipv4Flow->srcAddr);
                ipv4Flow->dstAddr = anonymize(ipv4Flow->dstAddr);
            } break;
            case EXipv6FlowID: {
                EXipv6Flow_t *ipv6Flow = (EXipv6Flow_t *)((void *)elementHeader + sizeof(elementHeader_t));
                anonymize_v6(ipv6Flow->srcAddr, anon_ip);
                ipv6Flow->srcAddr[0] = anon_ip[0];
                ipv6Flow->srcAddr[1] = anon_ip[1];

                anonymize_v6(ipv6Flow->srcAddr, anon_ip);
                ipv6Flow->dstAddr[0] = anon_ip[0];
                ipv6Flow->dstAddr[1] = anon_ip[1];
            } break;
            case EXflowMiscID:
                break;
            case EXcntFlowID:
                break;
            case EXvLanID:
                break;
            case EXasRoutingID: {
                EXasRouting_t *asRouting = (EXasRouting_t *)((void *)elementHeader + sizeof(elementHeader_t));
                asRouting->srcAS = 0;
                asRouting->dstAS = 0;
            } break;
            case EXbgpNextHopV4ID: {
                EXbgpNextHopV4_t *bgpNextHopV4 = (EXbgpNextHopV4_t *)((void *)elementHeader + sizeof(elementHeader_t));
                bgpNextHopV4->ip = anonymize(bgpNextHopV4->ip);
            } break;
            case EXbgpNextHopV6ID: {
                EXbgpNextHopV6_t *bgpNextHopV6 = (EXbgpNextHopV6_t *)((void *)elementHeader + sizeof(elementHeader_t));
                anonymize_v6(bgpNextHopV6->ip, anon_ip);
                bgpNextHopV6->ip[0] = anon_ip[0];
                bgpNextHopV6->ip[1] = anon_ip[1];
            } break;
            case EXipNextHopV4ID: {
                EXipNextHopV4_t *ipNextHopV4 = (EXipNextHopV4_t *)((void *)elementHeader + sizeof(elementHeader_t));
                ipNextHopV4->ip = anonymize(ipNextHopV4->ip);
            } break;
            case EXipNextHopV6ID: {
                EXipNextHopV6_t *ipNextHopV6 = (EXipNextHopV6_t *)((void *)elementHeader + sizeof(elementHeader_t));
                anonymize_v6(ipNextHopV6->ip, anon_ip);
                ipNextHopV6->ip[0] = anon_ip[0];
                ipNextHopV6->ip[1] = anon_ip[1];
            } break;
            case EXipReceivedV4ID: {
                EXipNextHopV4_t *ipNextHopV4 = (EXipNextHopV4_t *)((void *)elementHeader + sizeof(elementHeader_t));
                ipNextHopV4->ip = anonymize(ipNextHopV4->ip);
            } break;
            case EXipReceivedV6ID: {
                EXipReceivedV6_t *ipReceivedV6 = (EXipReceivedV6_t *)((void *)elementHeader + sizeof(elementHeader_t));
                anonymize_v6(ipReceivedV6->ip, anon_ip);
                ipReceivedV6->ip[0] = anon_ip[0];
                ipReceivedV6->ip[1] = anon_ip[1];
            } break;
            case EXmplsLabelID:
                break;
            case EXmacAddrID:
                break;
            case EXasAdjacentID: {
                EXasAdjacent_t *asAdjacent = (EXasAdjacent_t *)((void *)elementHeader + sizeof(elementHeader_t));
                asAdjacent->nextAdjacentAS = 0;
                asAdjacent->prevAdjacentAS = 0;
            } break;
            case EXlatencyID:
                break;
            case EXnselCommonID:
                break;
            case EXnselXlateIPv4ID: {
                EXnselXlateIPv4_t *nselXlateIPv4 = (EXnselXlateIPv4_t *)((void *)elementHeader + sizeof(elementHeader_t));
                nselXlateIPv4->xlateSrcAddr = anonymize(nselXlateIPv4->xlateSrcAddr);
                nselXlateIPv4->xlateDstAddr = anonymize(nselXlateIPv4->xlateDstAddr);
            } break;
            case EXnselXlateIPv6ID: {
                EXnselXlateIPv6_t *nselXlateIPv6 = (EXnselXlateIPv6_t *)((void *)elementHeader + sizeof(elementHeader_t));
                anonymize_v6(nselXlateIPv6->xlateSrcAddr, anon_ip);
                nselXlateIPv6->xlateSrcAddr[0] = anon_ip[0];
                nselXlateIPv6->xlateSrcAddr[1] = anon_ip[1];

                anonymize_v6(nselXlateIPv6->xlateDstAddr, anon_ip);
                nselXlateIPv6->xlateDstAddr[0] = anon_ip[0];
                nselXlateIPv6->xlateDstAddr[1] = anon_ip[1];
            } break;
<<<<<<< HEAD
            case EXnselXlatePortID:
                break;
            case EXnselAclID:
                break;
            case EXnselUserID:
                break;
            case EXnelCommonID:
                break;
            case EXnelXlatePortID:
                break;
            case EXnbarAppID:
                break;
            case EXinPayloadID:
                break;
            case EXoutPayloadID:
                break;
            case EXetherTypeID:
                break;
            default:
                LogError("Unknown extension '%u'", elementHeader->type);
=======
                // default:
                // skip other and unknown extension
>>>>>>> 77b04b1d
        }

        size += elementHeader->length;
        elementHeader = (elementHeader_t *)((void *)elementHeader + elementHeader->length);

        if ((void *)elementHeader > eor) {
            LogError("ptr error - elementHeader > eor");
            exit(255);
        }
    }

}  // End of AnonRecord

static void process_data(char *wfile, int verbose, worker_param_t **workerList, int numWorkers, pthread_control_barrier_t *barrier) {
    const char spinner[4] = {'|', '/', '-', '\\'};
    char *outFile = NULL;
    char *cfile = NULL;

    int cnt = 1;
    nffile_t *nffile_r = NewFile(NULL);
    nffile_t *nffile_w = NULL;

    dataBlock_t *nextBlock = NULL;
    dataBlock_t *dataBlock = NULL;
    // map datablock for workers - all workers
    // process thesame block but different records
    for (int i = 0; i < numWorkers; i++) {
        // set new datablock for all workers
        workerList[i]->dataBlock = &dataBlock;
    }

    // wait for workers ready to start
    pthread_controller_wait(barrier);

    int blk_count = 0;
    int done = 0;
    while (!done) {
        // get next data block
        dataBlock = nextBlock;
        if (dataBlock == NULL) {
            // nffile_w is NULL for 1st entry in while loop
            if (nffile_w) {
                CloseUpdateFile(nffile_w);
                if (wfile == NULL && rename(outFile, cfile) < 0) {
                    LogError("rename() error in %s line %d: %s", __FILE__, __LINE__, strerror(errno));
                    return;
                }
            }

            if (GetNextFile(nffile_r) == NULL) {
                done = 1;
                printf("\nDone\n");
                continue;
            }

            char *cfile = nffile_r->fileName;
            if (!cfile) {
                LogError("(NULL) input file name error in %s line %d\n", __FILE__, __LINE__);
                CloseFile(nffile_r);
                DisposeFile(nffile_r);
                return;
            }
            if (verbose) printf(" %i Processing %s\r", cnt++, cfile);

            char pathBuff[MAXPATHLEN];
            if (wfile == NULL) {
                // prepare output file
                snprintf(pathBuff, MAXPATHLEN - 1, "%s-tmp", cfile);
                pathBuff[MAXPATHLEN - 1] = '\0';
                outFile = pathBuff;
            } else {
                outFile = wfile;
            }

            nffile_w = OpenNewFile(outFile, NULL, CREATOR_NFANON, FILE_COMPRESSION(nffile_r), NOT_ENCRYPTED);
            if (!nffile_w) {
                // can not create output file
                CloseFile(nffile_r);
                DisposeFile(nffile_r);
                return;
            }

            SetIdent(nffile_w, FILE_IDENT(nffile_r));
            memcpy((void *)nffile_w->stat_record, (void *)nffile_r->stat_record, sizeof(stat_record_t));

            // read first block from next file
            nextBlock = ReadBlock(nffile_r, NULL);
            continue;
        }

        if (verbose) {
            printf("\r%c", spinner[blk_count & 0x3]);
            blk_count++;
        }

        if (dataBlock->type != DATA_BLOCK_TYPE_2 && dataBlock->type != DATA_BLOCK_TYPE_3) {
            LogError("Can't process block type %u. Write block unmodified", dataBlock->type);
            dataBlock = WriteBlock(nffile_w, dataBlock);
            nextBlock = ReadBlock(nffile_r, NULL);
            continue;
        }

        dbg_printf("Next block: %d, Records: %u\n", blk_count, dataBlock->NumRecords);
        // release workers from barrier
        pthread_control_barrier_release(barrier);

        // prefetch next block
        nextBlock = ReadBlock(nffile_r, NULL);

        // wait for all workers, work done on previous block
        pthread_controller_wait(barrier);

        // write modified block
        FlushBlock(nffile_w, dataBlock);

    }  // while

    // done! - signal all workers to terminate
    dataBlock = NULL;
    pthread_control_barrier_release(barrier);

    FreeDataBlock(dataBlock);
    DisposeFile(nffile_r);
    DisposeFile(nffile_w);

    if (verbose) LogError("Processed %i files", --cnt);

}  // End of process_data

__attribute__((noreturn)) static void *worker(void *arg) {
    worker_param_t *worker_param = (worker_param_t *)arg;

    uint32_t self = worker_param->self;
    uint32_t numWorkers = worker_param->numWorkers;

    // wait in barrier after launch
    pthread_control_barrier_wait(worker_param->barrier);

    while (*(worker_param->dataBlock)) {
        dataBlock_t *dataBlock = *(worker_param->dataBlock);
        dbg_printf("Worker %i working on %p\n", self, dataBlock);

        uint32_t recordCount = 0;

        record_header_t *record_ptr = GetCursor(dataBlock);
        uint32_t sumSize = 0;
        for (int i = 0; i < dataBlock->NumRecords; i++) {
            if ((sumSize + record_ptr->size) > dataBlock->size || (record_ptr->size < sizeof(record_header_t))) {
                LogError("Corrupt data file. Inconsistent block size in %s line %d\n", __FILE__, __LINE__);
                goto SKIP;
            }
            sumSize += record_ptr->size;

            // check, if this is our record
            if ((i % numWorkers) == self) {
                // our record - work on it
                recordCount++;

                // work on our record
                switch (record_ptr->type) {
                    case V3Record:
                        AnonRecord((recordHeaderV3_t *)record_ptr);
                        break;
                    case ExporterInfoRecordType:
                    case ExporterStatRecordType:
                    case SamplerRecordType:
                    case NbarRecordType:
                        // Silently skip exporter/sampler records
                        break;

                    default: {
                        LogError("Skip unknown record: %u type %i", recordCount, record_ptr->type);
                    }
                }
            }
            // Advance pointer by number of bytes for netflow record
            record_ptr = (record_header_t *)((void *)record_ptr + record_ptr->size);

        }  // for all records

        dbg_printf("Worker %i: datablock completed. Records processed: %u\n", self, recordCount);

    SKIP:
        // Done
        // wait in barrier for next data record
        pthread_control_barrier_wait(worker_param->barrier);
    }

    dbg_printf("Worker %d done.\n", worker_param->self);
    pthread_exit(NULL);
}  // End of worker

static worker_param_t **LauchWorkers(pthread_t *tid, int numWorkers, pthread_control_barrier_t *barrier) {
    if (numWorkers > MAXWORKERS) {
        LogError("LaunchWorkers: number of worker: %u > max workers: %u", numWorkers, MAXWORKERS);
        return NULL;
    }

    worker_param_t **workerList = calloc(numWorkers, sizeof(worker_param_t *));
    if (!workerList) NULL;

    for (int i = 0; i < numWorkers; i++) {
        worker_param_t *worker_param = calloc(1, sizeof(worker_param_t));
        if (!worker_param) NULL;

        worker_param->barrier = barrier;
        worker_param->self = i;
        worker_param->dataBlock = NULL;
        worker_param->numWorkers = numWorkers;
        workerList[i] = worker_param;

        int err = pthread_create(&(tid[i]), NULL, worker, (void *)worker_param);
        if (err) {
            LogError("pthread_create() error in %s line %d: %s", __FILE__, __LINE__, strerror(errno));
            return NULL;
        }
    }
    return workerList;

}  // End of LaunchWorkers

static void WaitWorkersDone(pthread_t *tid, int numWorkers) {
    // wait for all nfwriter threads to exit
    for (int i = 0; i < numWorkers; i++) {
        if (tid[i]) {
            int err = pthread_join(tid[i], NULL);
            if (err) {
                LogError("pthread_join() error in %s line %d: %s", __FILE__, __LINE__, strerror(errno));
            }
            tid[i] = 0;
        }
    }
}  // End of WaitWorkersDone

int main(int argc, char **argv) {
    char *wfile = NULL;
    char CryptoPAnKey[32] = {0};
    flist_t flist = {0};

    int numWorkers = MAXANONWORKERS;
    int verbose = 1;
    int c;
    while ((c = getopt(argc, argv, "hK:L:qr:t:w:")) != EOF) {
        switch (c) {
            case 'h':
                usage(argv[0]);
                exit(0);
                break;
                break;
            case 'K':
                CheckArgLen(optarg, 66);
                if (!ParseCryptoPAnKey(optarg, CryptoPAnKey)) {
                    LogError("Invalid key '%s' for CryptoPAn", optarg);
                    exit(255);
                }
                PAnonymizer_Init((uint8_t *)CryptoPAnKey);
                break;
            case 'L':
                if (!InitLog(0, "argv[0]", optarg, 0)) exit(255);
                break;
            case 'q':
                verbose = 0;
                break;
            case 'r':
                CheckArgLen(optarg, MAXPATHLEN);
                if (TestPath(optarg, S_IFREG) == PATH_OK) {
                    flist.single_file = strdup(optarg);
                } else if (TestPath(optarg, S_IFDIR) == PATH_OK) {
                    flist.multiple_files = strdup(optarg);
                } else {
                    LogError("%s is not a file or directory", optarg);
                    exit(EXIT_FAILURE);
                }
                break;
            case 't':
                CheckArgLen(optarg, 4);
                numWorkers = atoi(optarg);
                break;
            case 'w':
                CheckArgLen(optarg, MAXPATHLEN);
                wfile = optarg;
                break;
            default:
                usage(argv[0]);
                exit(0);
        }
    }

    if (CryptoPAnKey[0] == '\0') {
        LogError("Expect -K <key>");
        usage(argv[0]);
        exit(255);
    }

    queue_t *fileList = SetupInputFileSequence(&flist);
    if (!fileList || !Init_nffile(0, fileList)) exit(255);

    // check numWorkers depending on cores online
    numWorkers = GetNumWorkers(numWorkers);

    pthread_control_barrier_t *barrier = pthread_control_barrier_init(numWorkers);
    if (!barrier) exit(255);

    pthread_t tid[MAXWORKERS] = {0};
    dbg_printf("Launch Workers\n");
    worker_param_t **workerList = LauchWorkers(tid, numWorkers, barrier);
    if (!workerList) {
        LogError("Failed to launch workers");
        exit(255);
    }

    // make stdout unbuffered for progress pointer
    setvbuf(stdout, (char *)NULL, _IONBF, 0);
    process_data(wfile, verbose, workerList, numWorkers, barrier);

    WaitWorkersDone(tid, numWorkers);
    pthread_control_barrier_destroy(barrier);

    return 0;
}<|MERGE_RESOLUTION|>--- conflicted
+++ resolved
@@ -200,31 +200,8 @@
                 nselXlateIPv6->xlateDstAddr[0] = anon_ip[0];
                 nselXlateIPv6->xlateDstAddr[1] = anon_ip[1];
             } break;
-<<<<<<< HEAD
-            case EXnselXlatePortID:
-                break;
-            case EXnselAclID:
-                break;
-            case EXnselUserID:
-                break;
-            case EXnelCommonID:
-                break;
-            case EXnelXlatePortID:
-                break;
-            case EXnbarAppID:
-                break;
-            case EXinPayloadID:
-                break;
-            case EXoutPayloadID:
-                break;
-            case EXetherTypeID:
-                break;
-            default:
-                LogError("Unknown extension '%u'", elementHeader->type);
-=======
                 // default:
                 // skip other and unknown extension
->>>>>>> 77b04b1d
         }
 
         size += elementHeader->length;
